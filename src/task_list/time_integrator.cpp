--- conflicted
+++ resolved
@@ -102,16 +102,10 @@
   }
 
   if (integrator == "vl2") {
-<<<<<<< HEAD
     //! \note `integrator == "vl2"`
     //! - VL: second-order van Leer integrator (Stone & Gardiner, NewA 14, 139 2009)
     //! - Simple predictor-corrector scheme similar to MUSCL-Hancock
     //! - Expressed in 2S or 3S* algorithm form
-    nstages = 2;
-=======
-    // VL: second-order van Leer integrator (Stone & Gardiner, NewA 14, 139 2009)
-    // Simple predictor-corrector scheme similar to MUSCL-Hancock
-    // Expressed in 2S or 3S* algorithm form
 
     // set number of stages and time coeff.
     nstages_main = 2;
@@ -215,7 +209,6 @@
       stage_wghts[0].beta = 0.5;
       stage_wghts[1].beta = 1.0;
     }
->>>>>>> 3106de62
     cfl_limit = 1.0;
     // Modify VL2 stability limit in 2D, 3D
     if (pm->ndim == 2) cfl_limit = 0.5;
@@ -241,12 +234,8 @@
       }
     }
   } else if (integrator == "rk1") {
-<<<<<<< HEAD
     //! \note `integrator == "rk1"`
     //! - RK1: first-order Runge-Kutta / the forward Euler (FE) method
-    nstages = 1;
-=======
-    // RK1: first-order Runge-Kutta / the forward Euler (FE) method
 
     // set number of stages and time coeff.
     nstages_main = 1;
@@ -324,7 +313,6 @@
       stage_wghts[0].ebeta = 1.0;
       stage_wghts[0].beta = 1.0;
     }
->>>>>>> 3106de62
     cfl_limit = 1.0;
 
     // set delta and gamma at each stage
@@ -341,14 +329,9 @@
       }
     }
   } else if (integrator == "rk2") {
-<<<<<<< HEAD
     //! \note `integrator == "rk2"`
     //! - Heun's method / SSPRK (2,2): Gottlieb (2009) equation 3.1
     //! - Optimal (in error bounds) explicit two-stage, second-order SSPRK
-    nstages = 2;
-=======
-    // Heun's method / SSPRK (2,2): Gottlieb (2009) equation 3.1
-    // Optimal (in error bounds) explicit two-stage, second-order SSPRK
 
     // set number of stages and time coeff.
     nstages_main = 2;
@@ -452,7 +435,6 @@
       stage_wghts[0].beta = 1.0;
       stage_wghts[1].beta = 0.5;
     }
->>>>>>> 3106de62
     cfl_limit = 1.0;  // c_eff = c/nstages = 1/2 (Gottlieb (2009), pg 271)
 
     // set delta and gamma at each stage
@@ -475,14 +457,9 @@
       }
     }
   } else if (integrator == "rk3") {
-<<<<<<< HEAD
     //! \note `integrator == "rk3"`
     //! - SSPRK (3,3): Gottlieb (2009) equation 3.2
     //! - Optimal (in error bounds) explicit three-stage, third-order SSPRK
-    nstages = 3;
-=======
-    // SSPRK (3,3): Gottlieb (2009) equation 3.2
-    // Optimal (in error bounds) explicit three-stage, third-order SSPRK
 
     // set number of stages and time coeff.
     nstages_main = 3;
@@ -593,7 +570,6 @@
       stage_wghts[1].beta = 0.25;
       stage_wghts[2].beta = TWO_3RD;
     }
->>>>>>> 3106de62
     cfl_limit = 1.0;  // c_eff = c/nstages = 1/3 (Gottlieb (2009), pg 271)
 
     // set delta and gamma at each stage
@@ -622,7 +598,6 @@
       }
     }
   } else if (integrator == "rk4") {
-<<<<<<< HEAD
     //! \note `integorator == "rk4"`
     //! - RK4()4[2S] from Table 2 of Ketcheson (2010)
     //! - Non-SSP, explicit four-stage, fourth-order RK
@@ -630,15 +605,7 @@
     //!   (but ~2x L2 principal error norm).
     //! - Refer to Colella (2011) for linear stability analysis of constant
     //!   coeff. advection of classical RK4 + 4th or 1st order (limiter engaged) fluxes
-    nstages = 4;
-=======
-    // RK4()4[2S] from Table 2 of Ketcheson (2010)
-    // Non-SSP, explicit four-stage, fourth-order RK
     nstages_main = 4;
-    // Stability properties are similar to classical (non-SSP) RK4 (but ~2x L2 principal
-    // error norm). Refer to Colella (2011) for linear stability analysis of constant
-    // coeff. advection of classical RK4 + 4th or 1st order (limiter engaged) fluxes
->>>>>>> 3106de62
     cfl_limit = 1.3925; // Colella (2011) eq 101; 1st order flux is most severe constraint
 
     if (ORBITAL_ADVECTION) {
@@ -761,7 +728,6 @@
       stage_wghts[nstages-1].ebeta = 1.0;
     }
   } else if (integrator == "ssprk5_4") {
-<<<<<<< HEAD
     //! \note `integrator == "ssprk5_4"`
     //! - SSPRK (5,4): Gottlieb (2009) section 3.1; between eq 3.3 and 3.4
     //! - Optimal (in error bounds) explicit five-stage, fourth-order SSPRK
@@ -774,54 +740,7 @@
     //! - However, PLM and PPM w/o the limiter engaged are unconditionally unstable
     //!   under RK1 integration, so the SSP guarantees do not hold for
     //!   the Athena++ spatial discretizations.
-    nstages = 5;
-    cfl_limit = 1.508;         /// (effective SSP coeff = 0.302) Gottlieb (2009) pg 272
-    // u^(1)
-    stage_wghts[0].delta = 1.0; // u1 = u^n
-    stage_wghts[0].gamma_1 = 0.0;
-    stage_wghts[0].gamma_2 = 1.0;
-    stage_wghts[0].gamma_3 = 0.0;
-    stage_wghts[0].beta = 0.391752226571890;
-
-    // u^(2)
-    stage_wghts[1].delta = 0.0; // u1 = u^n
-    stage_wghts[1].gamma_1 = 0.555629506348765;
-    stage_wghts[1].gamma_2 = 0.444370493651235;
-    stage_wghts[1].gamma_3 = 0.0;
-    stage_wghts[1].beta = 0.368410593050371;
-
-    // u^(3)
-    stage_wghts[2].delta = 0.517231671970585; // u1 <- (u^n + d*u^(2))
-    stage_wghts[2].gamma_1 = 0.379898148511597;
-    stage_wghts[2].gamma_2 = 0.0;
-    stage_wghts[2].gamma_3 = 0.620101851488403; // u^(n) coeff =  u2
-    stage_wghts[2].beta = 0.251891774271694;
-
-    // u^(4)
-    stage_wghts[3].delta = 0.096059710526147; // u1 <- (u^n + d*u^(2) + d'*u^(3))
-    stage_wghts[3].gamma_1 = 0.821920045606868;
-    stage_wghts[3].gamma_2 = 0.0;
-    stage_wghts[3].gamma_3 = 0.178079954393132; // u^(n) coeff =  u2
-    stage_wghts[3].beta = 0.544974750228521;
-
-    // u^(n+1) partial expression
-    stage_wghts[4].delta = 0.0;
-    stage_wghts[4].gamma_1 = 0.386708617503268; // 1 ulp lower than Gottlieb u^(4) coeff
-    stage_wghts[4].gamma_2 = 1.0; // u1 <- (u^n + d*u^(2) + d'*u^(3))
-    stage_wghts[4].gamma_3 = 1.0; // partial sum from hardcoded extra stage=4
-    stage_wghts[4].beta = 0.226007483236906; // F(u^(4)) coeff.
-=======
-    // SSPRK (5,4): Gottlieb (2009) section 3.1; between eq 3.3 and 3.4
-    // Optimal (in error bounds) explicit five-stage, fourth-order SSPRK
-    // 3N method, but there is no 3S* formulation due to irregular sparsity
-    // of Shu-Osher form matrix, alpha.
     nstages_main = 5;
-    // Because it is an SSP method, we can use the SSP coefficient c=1.508 to to trivially
-    // relate the CFL constraint to the RK1 CFL=1 (for first-order fluxes). There is no
-    // need to perform stability analysis from scratch (unlike e.g. the linear stability
-    // analysis for classical/non-SSP RK4 in Colella (2011)) However, PLM and PPM w/o the
-    // limiter engaged are unconditionally unstable under RK1 integration, so the SSP
-    // guarantees do not hold for the Athena++ spatial discretizations.
     cfl_limit = 1.508;         //  (effective SSP coeff = 0.302) Gottlieb (2009) pg 272
 
     if (ORBITAL_ADVECTION) {
@@ -955,7 +874,6 @@
       }
       stage_wghts[nstages-1].ebeta = 1.0;
     }
->>>>>>> 3106de62
   } else {
     std::stringstream msg;
     msg << "### FATAL ERROR in TimeIntegratorTaskList constructor" << std::endl
@@ -2019,17 +1937,6 @@
   return TaskStatus::fail;
 }
 
-<<<<<<< HEAD
-//----------------------------------------------------------------------------------------
-//! Functions to remap EMFs between MeshBlocks with shear
-
-TaskStatus TimeIntegratorTaskList::RemapEMFShear(MeshBlock *pmb, int stage) {
-  pmb->pfield->fbvar.RemapEMFShearingBoxBoundary();
-  return TaskStatus::success;
-}
-
-=======
->>>>>>> 3106de62
 //--------------------------------------------------------------------------------------
 // Functions for everything else
 
@@ -2451,4 +2358,4 @@
     return TaskStatus::success;
   }
   return TaskStatus::fail;
-}
+}