--- conflicted
+++ resolved
@@ -788,6 +788,7 @@
 print('  Equation of state:          ' + args['eos'])
 print('  Riemann solver:             ' + args['flux'])
 print('  Magnetic fields:            ' + ('ON' if args['b'] else 'OFF'))
+print('  Number of scalars:          ' + args['nscalars'])
 print('  Special relativity:         ' + ('ON' if args['s'] else 'OFF'))
 print('  General relativity:         ' + ('ON' if args['g'] else 'OFF'))
 print('  Frame transformations:      ' + ('ON' if args['t'] else 'OFF'))
@@ -798,18 +799,6 @@
 print('  Code coverage flags:        ' + ('ON' if args['coverage'] else 'OFF'))
 print('  Linker flags:               ' + makefile_options['LINKER_FLAGS'] + ' '
       + makefile_options['LIBRARY_FLAGS'])
-<<<<<<< HEAD
-print('  Precision:               ' + ('single' if args['float'] else 'double'))
-print('  Number of ghost cells:   ' + args['nghost'])
-print('  Number of scalars:       ' + args['nscalars'])
-print('  MPI parallelism:         ' + ('ON' if args['mpi'] else 'OFF'))
-print('  OpenMP parallelism:      ' + ('ON' if args['omp'] else 'OFF'))
-print('  FFT:                     ' + ('ON' if args['fft'] else 'OFF'))
-print('  HDF5 output:             ' + ('ON' if args['hdf5'] else 'OFF'))
-print('  HDF5 precision:          ' + ('double' if args['h5double'] else 'single'))
-print('  Compiler:                ' + args['cxx'])
-print('  Compilation command:     ' + makefile_options['COMPILER_COMMAND'] + ' '
-=======
 print('  Floating-point precision:   ' + ('single' if args['float'] else 'double'))
 print('  Number of ghost cells:      ' + args['nghost'])
 print('  MPI parallelism:            ' + ('ON' if args['mpi'] else 'OFF'))
@@ -820,5 +809,4 @@
     print('  HDF5 precision:             ' + ('double' if args['h5double'] else 'single'))
 print('  Compiler:                   ' + args['cxx'])
 print('  Compilation command:        ' + makefile_options['COMPILER_COMMAND'] + ' '
->>>>>>> 01b09ce0
       + makefile_options['PREPROCESSOR_FLAGS'] + ' ' + makefile_options['COMPILER_FLAGS'])